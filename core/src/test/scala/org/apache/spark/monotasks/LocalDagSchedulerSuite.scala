--- conflicted
+++ resolved
@@ -23,23 +23,13 @@
 
 import org.scalatest.{BeforeAndAfterEach, FunSuite, Matchers}
 
-<<<<<<< HEAD
-import org.apache.spark.TaskState
+import org.apache.spark.{LocalSparkContext, SparkConf, SparkContext, SparkEnv, TaskState}
 import org.apache.spark.executor.ExecutorBackend
-
-class LocalDagSchedulerSuite extends FunSuite with Matchers with BeforeAndAfterEach {
-  private var executorBackend: ExecutorBackend = _
-  private var localDagScheduler: LocalDagScheduler = _
-
-  override def beforeEach() {
-    executorBackend = mock(classOf[ExecutorBackend])
-    localDagScheduler = new LocalDagScheduler(executorBackend)
-=======
-import org.apache.spark.{LocalSparkContext, SparkConf, SparkContext, SparkEnv}
 
 class LocalDagSchedulerSuite extends FunSuite with BeforeAndAfterEach with LocalSparkContext
   with Matchers {
 
+  private var executorBackend: ExecutorBackend = _
   private var localDagScheduler: LocalDagScheduler = _
 
   override def beforeEach() {
@@ -47,8 +37,8 @@
      * obtained from SparkEnv. Pass in false to the SparkConf constructor so that the same
      * configuration is loaded regardless of the system properties. */
     sc = new SparkContext("local", "test", new SparkConf(false))
-    localDagScheduler = new LocalDagScheduler(SparkEnv.get.blockManager)
->>>>>>> b1e4abae
+    executorBackend = mock(classOf[ExecutorBackend])
+    localDagScheduler = new LocalDagScheduler(executorBackend, SparkEnv.get.blockManager)
   }
 
   test("submitMonotasks: tasks with no dependencies are run immediately") {
