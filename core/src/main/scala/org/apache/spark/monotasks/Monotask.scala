/*
 * Copyright 2014 The Regents of The University California
 *
 * Licensed under the Apache License, Version 2.0 (the "License");
 * you may not use this file except in compliance with the License.
 * You may obtain a copy of the License at
 *
 *   http://www.apache.org/licenses/LICENSE-2.0
 *
 * Unless required by applicable law or agreed to in writing, software
 * distributed under the License is distributed on an "AS IS" BASIS,
 * WITHOUT WARRANTIES OR CONDITIONS OF ANY KIND, either express or implied.
 * See the License for the specific language governing permissions and
 * limitations under the License.
 */

package org.apache.spark.monotasks

import java.util.concurrent.atomic.AtomicLong

import scala.collection.mutable.{ArrayBuffer, HashSet}

<<<<<<< HEAD
import org.apache.spark.TaskContext

/**
 * Monotasks are responsible for notifying the localDagScheduler when they have completed
 * successfully or when they have failed.
 */
private[spark] abstract class Monotask(val context: TaskContext) {
=======
/**
 * A Monotask object encapsulates information about an operation that uses only one type of
 * resource. Subclasses contain task information specific to the resource that will be operated on,
 * and may include methods to actually interact with a resource.
 */
private[spark] abstract class Monotask(val localDagScheduler: LocalDagScheduler) {
>>>>>>> b1e4abae
  val taskId = Monotask.newId()

  // IDs of Monotasks that must complete before this can be run.
  val dependencies = new HashSet[Long]()

  // Monotasks that require this monotask to complete before they can be run.
  val dependents = new ArrayBuffer[Monotask]()

  /**
   * Registers a monotask that must complete before this monotask can be run (by updating state
   * in both this monotask and in the passed dependency).
   */
  def addDependency(dependency: Monotask) {
    dependencies += dependency.taskId
    dependency.dependents += this
  }
}

private[spark] object Monotask {
  val nextId = new AtomicLong(0)

  def newId(): Long = nextId.getAndIncrement()
}<|MERGE_RESOLUTION|>--- conflicted
+++ resolved
@@ -20,22 +20,17 @@
 
 import scala.collection.mutable.{ArrayBuffer, HashSet}
 
-<<<<<<< HEAD
 import org.apache.spark.TaskContext
 
 /**
+ * A Monotask object encapsulates information about an operation that uses only one type of
+ * resource. Subclasses contain task information specific to the resource that will be operated on,
+ * and may include methods to actually interact with a resource.
+ *
  * Monotasks are responsible for notifying the localDagScheduler when they have completed
  * successfully or when they have failed.
  */
 private[spark] abstract class Monotask(val context: TaskContext) {
-=======
-/**
- * A Monotask object encapsulates information about an operation that uses only one type of
- * resource. Subclasses contain task information specific to the resource that will be operated on,
- * and may include methods to actually interact with a resource.
- */
-private[spark] abstract class Monotask(val localDagScheduler: LocalDagScheduler) {
->>>>>>> b1e4abae
   val taskId = Monotask.newId()
 
   // IDs of Monotasks that must complete before this can be run.
