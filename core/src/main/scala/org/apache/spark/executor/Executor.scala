/*
 * Licensed to the Apache Software Foundation (ASF) under one or more
 * contributor license agreements.  See the NOTICE file distributed with
 * this work for additional information regarding copyright ownership.
 * The ASF licenses this file to You under the Apache License, Version 2.0
 * (the "License"); you may not use this file except in compliance with
 * the License.  You may obtain a copy of the License at
 *
 *    http://www.apache.org/licenses/LICENSE-2.0
 *
 * Unless required by applicable law or agreed to in writing, software
 * distributed under the License is distributed on an "AS IS" BASIS,
 * WITHOUT WARRANTIES OR CONDITIONS OF ANY KIND, either express or implied.
 * See the License for the specific language governing permissions and
 * limitations under the License.
 */

package org.apache.spark.executor

import java.io.{File, NotSerializableException}
import java.lang.management.ManagementFactory
import java.net.URL
import java.nio.ByteBuffer
import java.util.{PriorityQueue => JPriorityQueue}
import java.util.concurrent.{ConcurrentHashMap, TimeUnit}

import scala.collection.JavaConverters._
import scala.collection.mutable.{ArrayBuffer, HashMap}
import scala.util.control.NonFatal

import org.apache.spark._
import org.apache.spark.broadcast.Broadcast
import org.apache.spark.deploy.SparkHadoopUtil
<<<<<<< HEAD
import org.apache.spark.scheduler.{DirectTaskResult, IndirectTaskResult, Task, FutureTaskInfo}
import org.apache.spark.serializer.SerializerInstance
import org.apache.spark.shuffle.{FetchFailedException, BaseShuffleHandle}
=======
import org.apache.spark.memory.TaskMemoryManager
import org.apache.spark.scheduler.{DirectTaskResult, IndirectTaskResult, Task}
import org.apache.spark.shuffle.FetchFailedException
>>>>>>> 6e101d2e
import org.apache.spark.storage.{StorageLevel, TaskResultBlockId}
import org.apache.spark.util._

/**
 * Spark executor, backed by a threadpool to run tasks.
 *
 * This can be used with Mesos, YARN, and the standalone scheduler.
 * An internal RPC interface (at the moment Akka) is used for communication with the driver,
 * except in the case of Mesos fine-grained mode.
 */
private[spark] class Executor(
    executorId: String,
    executorHostname: String,
    env: SparkEnv,
    userClassPath: Seq[URL] = Nil,
    isLocal: Boolean = false)
  extends Logging {

  logInfo(s"Starting executor ID $executorId on host $executorHostname")

  // Application dependencies (added through SparkContext) that we've fetched so far on this node.
  // Each map holds the master's timestamp for the version of that file or JAR we got.
  private val currentFiles: HashMap[String, Long] = new HashMap[String, Long]()
  private val currentJars: HashMap[String, Long] = new HashMap[String, Long]()

  private val EMPTY_BYTE_BUFFER = ByteBuffer.wrap(new Array[Byte](0))

  private val conf = env.conf

  // No ip or host:port - just hostname
  Utils.checkHost(executorHostname, "Expected executed slave to be a hostname")
  // must not have port specified.
  assert (0 == Utils.parseHostPort(executorHostname)._2)

  // Make sure the local hostname we report matches the cluster scheduler's name for this host
  Utils.setCustomHostname(executorHostname)

  if (!isLocal) {
    // Setup an uncaught exception handler for non-local mode.
    // Make any thread terminations due to uncaught exceptions kill the entire
    // executor process to avoid surprising stalls.
    Thread.setDefaultUncaughtExceptionHandler(SparkUncaughtExceptionHandler)
  }

  val numUsableCores = SparkEnv.get.conf.getOption("spark.numUsableCores")

  // Start worker thread pool
  private val threadPool = ThreadUtils.newDaemonCachedThreadPool("Executor task launch worker")

  private val maxActiveTasks = if (numUsableCores.isDefined && numUsableCores.get.toInt > 0) {
    numUsableCores.get.toInt
  } else {
    // FIXME: Ideally set to some HWM we expect not to exceed
    0
  }

  private case class PendingTask (priority: Int, task: TaskRunner, scheduleTime: Long)
  private object PendingTaskOrdering extends Ordering[PendingTask] {
    def compare(a: PendingTask, b: PendingTask) = a.priority compare b.priority
  }
  private var currentActiveTasks = 0
  private val taskSchedule = new JPriorityQueue[PendingTask](1024, PendingTaskOrdering)
  private val executorSource = new ExecutorSource(threadPool, executorId)

  if (!isLocal) {
    env.metricsSystem.registerSource(executorSource)
    env.blockManager.initialize(conf.getAppId)
  }

  // Create an RpcEndpoint for receiving RPCs from the driver
  private val executorEndpoint = env.rpcEnv.setupEndpoint(
    ExecutorEndpoint.EXECUTOR_ENDPOINT_NAME, new ExecutorEndpoint(env.rpcEnv, executorId))

  // Whether to load classes in user jars before those in Spark jars
  private val userClassPathFirst = conf.getBoolean("spark.executor.userClassPathFirst", false)

  // Create our ClassLoader
  // do this after SparkEnv creation so can access the SecurityManager
  private val urlClassLoader = createClassLoader()
  private val replClassLoader = addReplClassLoaderIfNeeded(urlClassLoader)

  // Set the classloader for serializer
  env.serializer.setDefaultClassLoader(replClassLoader)

  // Akka's message frame size. If task result is bigger than this, we use the block manager
  // to send the result back.
  private val akkaFrameSize = AkkaUtils.maxFrameSizeBytes(conf)

  // Limit of bytes for total size of results (default is 1GB)
  private val maxResultSize = Utils.getMaxResultSize(conf)

  // Maintains the list of running tasks.
  private val runningTasks = new ConcurrentHashMap[Long, TaskRunner]

  // Executor for the heartbeat task.
  private val heartbeater = ThreadUtils.newDaemonSingleThreadScheduledExecutor("driver-heartbeater")

  startDriverHeartbeater()

  private def scheduleTask(
              priority: Int,
              tr: TaskRunner) : Unit = {
    val entryTime = System.currentTimeMillis()
    taskSchedule.synchronized {
      taskSchedule.add(PendingTask(priority, tr, entryTime))
      logInfo(s"DRIZ: Adding task ${tr.taskId} with priority ${priority} current occupancy is ${currentActiveTasks}")
    }
    scheduleTasks()
  }

  // FIXME: This is actually not sufficient. The actual invariant we want to
  // enforce is that no task for a previous stage is ever blocked because of
  // tasks belonging to a future task (since this would result in a deadlock).
  // We currently do not do this (we do not know all the past tasks ahead of
  // time). This partly helps (by forcing threadpool to pick tasks from previous
  // stages) but is definitely not the solution.
  private def scheduleTasks() : Unit = {
    taskSchedule.synchronized {
      val currentTime = System.currentTimeMillis()
      logInfo(s"DRIZ: Scheduling tasks ${currentActiveTasks} ${taskSchedule.isEmpty()}")
      while ((maxActiveTasks == 0 || currentActiveTasks < maxActiveTasks) && !taskSchedule.isEmpty()) {
        val t = taskSchedule.poll();
        currentActiveTasks += 1
        // Update time taken in metrics
        t.task.taskMetrics.incExecutorThreadPoolDelay(currentTime - t.scheduleTime)
        threadPool.execute(t.task)
      }
    }
  }

  def notifyTaskEnd(taskId: Long) : Unit = {
    runningTasks.remove(taskId)
    taskSchedule.synchronized {
      currentActiveTasks -= 1
    }
    scheduleTasks()
  }

  def launchTask(
      context: ExecutorBackend,
      taskId: Long,
      attemptNumber: Int,
      taskName: String,
      serializedTask: ByteBuffer): Unit = {
    val taskMetrics = TaskMetrics.empty
    // The current time should be added to totalTimeOnExecutor when this task finishes, so the
    // resulting value is correct.
    taskMetrics.incTotalTimeOnExecutor(-System.currentTimeMillis())
    val tr = new TaskRunner(context, taskId = taskId, attemptNumber = attemptNumber, taskName,
      Some(serializedTask), taskMetrics)
    runningTasks.put(taskId, tr)
    logInfo(s"DRIZ: Calling schedule task")

    scheduleTask(-1, tr)
  }

  def launchFutureTask(taskQueueStart: Long, futureTaskRunner: TaskRunner): Unit = {
    futureTaskRunner.taskMetrics.setFutureTaskQueueTime(System.currentTimeMillis() - taskQueueStart)
    // TODO: Send an update here to the driver that we are executing this task ?
    runningTasks.put(futureTaskRunner.taskId, futureTaskRunner)
    logInfo(s"DRIZ: Calling schedule task")
    scheduleTask(futureTaskRunner.task.stageId, futureTaskRunner)
  }

  def killTask(taskId: Long, interruptThread: Boolean): Unit = {
    val tr = runningTasks.get(taskId)
    if (tr != null) {
      tr.kill(interruptThread)
    }
  }

  def stop(): Unit = {
    env.metricsSystem.report()
    env.rpcEnv.stop(executorEndpoint)
    heartbeater.shutdown()
    heartbeater.awaitTermination(10, TimeUnit.SECONDS)
    threadPool.shutdown()
    if (!isLocal) {
      env.stop()
    }
  }

  /** Returns the total amount of time this JVM process has spent in garbage collection. */
  private def computeTotalGcTime(): Long = {
    ManagementFactory.getGarbageCollectorMXBeans.asScala.map(_.getCollectionTime).sum
  }

  /**
   * Faciliates running a task.
   *
   * For future-tasks (which are drizzle-specific), the run() method will be called twice:
   * once to deserialize the task when it arrives, and a second time to execute the task once all
   * of its dependencies are ready.
   */
  class TaskRunner(
      execBackend: ExecutorBackend,
      val taskId: Long,
      val attemptNumber: Int,
      taskName: String,
      serializedTask: Option[ByteBuffer],
      @volatile var taskMetrics: TaskMetrics)
    extends Runnable {

    /** Whether this task has been killed. */
    @volatile var killed = false

    /** How much the JVM process has spent in GC when the task starts to run. */
    @volatile var startGCTime: Long = _

    /**
     * The task to run. This will be set in run() by deserializing the task binary coming
     * from the driver. Once it is set, it will never be changed.
     */
    @volatile var task: Task[Any] = _

    private val ser = env.closureSerializer.newInstance()

    def kill(interruptThread: Boolean): Unit = {
      logInfo(s"Executor is trying to kill $taskName (TID $taskId)")
      killed = true
      if (task != null) {
        task.kill(interruptThread)
      }
    }

    override def run(): Unit = {
<<<<<<< HEAD
=======
      val taskMemoryManager = new TaskMemoryManager(env.memoryManager, taskId)
      val deserializeStartTime = System.currentTimeMillis()
>>>>>>> 6e101d2e
      Thread.currentThread.setContextClassLoader(replClassLoader)
      // TODO: Record the GC time (in TaskMetrics) from deserializing the task, when it's a
      //       future task.
      startGCTime = computeTotalGcTime()

      runAndHandleExceptions(() => {
        if (task == null) {
          // The task hasn't been deserialized yet, so try to deserialize the task, and then
          // queue it (if it's a future task) or run it otherwise.
          logInfo(s"Running $taskName (TID $taskId)")

          deserializeTask()

          if (task.isFutureTask) {
            queueFutureTask()
          } else {
            runDeserializedTask()
          }
        } else {
          // The task was already deserialized, meaning that this TaskRunner is for a future task
          // that can now be run.
          logInfo(s"Running FutureTask $taskName (TID $taskId) that queued for " +
            s"${taskMetrics.futureTaskQueueTime}ms")

          if (killed) {
            // Throw an exception rather than returning, because returning within a try{} block
            // causes a NonLocalReturnControl exception to be thrown. The NonLocalReturnControl
            // exception will be caught by the catch block, leading to an incorrect ExceptionFailure
            // for the task.
            throw new TaskKilledException
          }

          runDeserializedTask()
        }
      })
    }

    /** Deserializes the task and stores it in the `task` variable. */
    private def deserializeTask(): Unit = {
      val deserializeStartTime = System.currentTimeMillis()

      // Reset broadcast time before doing any task deserialization.
      Broadcast.blockedNanos.set(0L)

      val (taskFiles, taskJars, taskBytes) = Task.deserializeWithDependencies(serializedTask.get)
      updateDependencies(taskFiles, taskJars)
      task = ser.deserialize[Task[Any]](taskBytes, Thread.currentThread.getContextClassLoader)
      // If this task has been killed before we deserialized it, let's quit now. Otherwise,
      // continue executing the task.
      if (killed) {
        // Throw an exception rather than returning, because returning within a try{} block
        // causes a NonLocalReturnControl exception to be thrown. The NonLocalReturnControl
        // exception will be caught by the catch block, leading to an incorrect ExceptionFailure
        // for the task.
        throw new TaskKilledException
      }

      task.prepTask()

      val deserializeStopTime = System.currentTimeMillis()

      taskMetrics.setExecutorDeserializeTime(deserializeStopTime - deserializeStartTime)
      taskMetrics.broadcastBlockedNanos = Broadcast.blockedNanos.get()
    }

    private def queueFutureTask(): Unit = {
      logDebug(s"DRIZ: Got future task with id $taskId and name $taskName")

      task.getFirstShuffleDep match {
        case Some(shuffleDep) =>
          val baseShuffleHandle = shuffleDep.shuffleHandle.asInstanceOf[BaseShuffleHandle[_, _, _]]
          logDebug(s"DRIZ: Future task $taskId shuffleDep is not empty. Queuing for " +
            s"${baseShuffleHandle.numMaps} maps")
          val taskQueueStartTime = System.currentTimeMillis()
          env.futureTaskWaiter.submitFutureTask(FutureTaskInfo(
            baseShuffleHandle.shuffleId,
            baseShuffleHandle.numMaps,
            task.partitionId,
            taskId,
            baseShuffleHandle.dependency.nonEmptyPartitions.map(_.get(task.partitionId)),
            () => launchFutureTask(taskQueueStartTime, this)))
        // TODO(shivaram): Should we send some status update here ?

        case None =>
          throw new SparkException("Received FutureTask with no shuffle dependency!")
      }
    }

    /** Runs the deserialized Task stored in `task`. */
    protected def runDeserializedTask(): Unit = {
      val taskMemoryManager = new TaskMemoryManager(env.executorMemoryManager)
      execBackend.statusUpdate(taskId, TaskState.RUNNING, EMPTY_BYTE_BUFFER)
      task.setTaskMemoryManager(taskMemoryManager)

      logDebug("Task " + taskId + "'s epoch is " + task.epoch)
      // Don't update epoch for drizzle as we don't use it
      // TODO(shivaram): Check if this is the right thing to do
      if (!SparkEnv.get.conf.getBoolean("spark.scheduler.drizzle", true)) {
        env.mapOutputTracker.updateEpoch(task.epoch)
      }

      val startGCTime = computeTotalGcTime()

      // Run the actual task and measure its runtime.
      val taskStart = System.currentTimeMillis()
      var threwException = true
      val (value, accumUpdates) = try {
        val res = task.run(
          taskAttemptId = taskId,
          attemptNumber = attemptNumber,
          metricsSystem = env.metricsSystem,
          taskMetrics = taskMetrics)
        threwException = false
        res
      } finally {
        val freedMemory = taskMemoryManager.cleanUpAllAllocatedMemory()
        if (freedMemory > 0) {
          val errMsg = s"Managed memory leak detected; size = $freedMemory bytes, TID = $taskId"
          if (conf.getBoolean("spark.unsafe.exceptionOnMemoryLeak", false) && !threwException) {
            throw new SparkException(errMsg)
          } else {
            logError(errMsg)
          }
        }
      }
      val taskFinish = System.currentTimeMillis()

      // If the task has been killed, let's fail it.
      if (task.killed) {
        throw new TaskKilledException
      }

      val resultSer = env.serializer.newInstance()
      val beforeSerialization = System.currentTimeMillis()
      val valueBytes = resultSer.serialize(value)
      val afterSerialization = System.currentTimeMillis()

      for (m <- task.metrics) {
        m.setExecutorRunTime((taskFinish - taskStart))
        m.setExecutorFinishTimeMillis(afterSerialization)
        // TODO: Add gc time during task serialization here
        m.setJvmGCTime(computeTotalGcTime() - startGCTime)
        m.setResultSerializationTime(afterSerialization - beforeSerialization)
        m.updateAccumulators()
        // This is offset by -System.currentTimeMillis, which was added when the task launched.
        m.incTotalTimeOnExecutor(System.currentTimeMillis())
      }

      val directResult = new DirectTaskResult(valueBytes, accumUpdates, task.metrics.orNull)
      val serializedDirectResult = ser.serialize(directResult)
      val resultSize = serializedDirectResult.limit

      // directSend = sending directly back to the driver
      val serializedResult: ByteBuffer = {
        if (maxResultSize > 0 && resultSize > maxResultSize) {
          logWarning(s"Finished $taskName (TID $taskId). Result is larger than maxResultSize " +
            s"(${Utils.bytesToString(resultSize)} > ${Utils.bytesToString(maxResultSize)}), " +
            s"dropping it.")
          ser.serialize(new IndirectTaskResult[Any](TaskResultBlockId(taskId), resultSize))
        } else if (resultSize >= akkaFrameSize - AkkaUtils.reservedSizeBytes) {
          val blockId = TaskResultBlockId(taskId)
          env.blockManager.putBytes(
            blockId, serializedDirectResult, StorageLevel.MEMORY_AND_DISK_SER)
          logInfo(
            s"Finished $taskName (TID $taskId). $resultSize bytes result sent via BlockManager)")
          ser.serialize(new IndirectTaskResult[Any](blockId, resultSize))
        } else {
          logInfo(s"Finished $taskName (TID $taskId). $resultSize bytes result sent to driver")
          serializedDirectResult
        }
      }

      execBackend.statusUpdate(taskId, TaskState.FINISHED, serializedResult)
    }

    protected def runAndHandleExceptions(function: () => Unit): Unit = {
      Thread.currentThread.setContextClassLoader(replClassLoader)
      val ser = env.closureSerializer.newInstance()
      logInfo(s"Running $taskName (TID $taskId)")
      // TODO: fix this!!
      var taskStart: Long = 0

      try {
        function()
      } catch {
        case ffe: FetchFailedException =>
          val reason = ffe.toTaskEndReason
          execBackend.statusUpdate(taskId, TaskState.FAILED, ser.serialize(reason))

        case _: TaskKilledException | _: InterruptedException if task.killed =>
          logInfo(s"Executor killed $taskName (TID $taskId)")
          execBackend.statusUpdate(taskId, TaskState.KILLED, ser.serialize(TaskKilled))

        case cDE: CommitDeniedException =>
          val reason = cDE.toTaskEndReason
          execBackend.statusUpdate(taskId, TaskState.FAILED, ser.serialize(reason))

        case t: Throwable =>
          // Attempt to exit cleanly by informing the driver of our failure.
          // If anything goes wrong (or this was a fatal exception), we will delegate to
          // the default uncaught exception handler, which will terminate the Executor.
          logError(s"Exception in $taskName (TID $taskId)", t)

          val metrics: Option[TaskMetrics] = Option(task).flatMap { task =>
            task.metrics.map { m =>
              val taskFinish = System.currentTimeMillis()
              m.setExecutorRunTime(taskFinish - taskStart)
              m.setExecutorFinishTimeMillis(taskFinish)
              m.setJvmGCTime(computeTotalGcTime() - startGCTime)
              m.updateAccumulators()
              m.incTotalTimeOnExecutor(System.currentTimeMillis())
              m
            }
          }
          val serializedTaskEndReason = {
            try {
              ser.serialize(new ExceptionFailure(t, metrics))
            } catch {
              case _: NotSerializableException =>
                // t is not serializable so just send the stacktrace
                ser.serialize(new ExceptionFailure(t, metrics, false))
            }
          }
          execBackend.statusUpdate(taskId, TaskState.FAILED, serializedTaskEndReason)

          // Don't forcibly exit unless the exception was inherently fatal, to avoid
          // stopping other tasks unnecessarily.
          if (Utils.isFatalError(t)) {
            SparkUncaughtExceptionHandler.uncaughtException(t)
          }
      } finally {
        //runningTasks.remove(taskId)
        notifyTaskEnd(taskId)
      }
    }
  }

  /**
   * Create a ClassLoader for use in tasks, adding any JARs specified by the user or any classes
   * created by the interpreter to the search path
   */
  private def createClassLoader(): MutableURLClassLoader = {
    // Bootstrap the list of jars with the user class path.
    val now = System.currentTimeMillis()
    userClassPath.foreach { url =>
      currentJars(url.getPath().split("/").last) = now
    }

    val currentLoader = Utils.getContextOrSparkClassLoader

    // For each of the jars in the jarSet, add them to the class loader.
    // We assume each of the files has already been fetched.
    val urls = userClassPath.toArray ++ currentJars.keySet.map { uri =>
      new File(uri.split("/").last).toURI.toURL
    }
    if (userClassPathFirst) {
      new ChildFirstURLClassLoader(urls, currentLoader)
    } else {
      new MutableURLClassLoader(urls, currentLoader)
    }
  }

  /**
   * If the REPL is in use, add another ClassLoader that will read
   * new classes defined by the REPL as the user types code
   */
  private def addReplClassLoaderIfNeeded(parent: ClassLoader): ClassLoader = {
    val classUri = conf.get("spark.repl.class.uri", null)
    if (classUri != null) {
      logInfo("Using REPL class URI: " + classUri)
      try {
        val _userClassPathFirst: java.lang.Boolean = userClassPathFirst
        val klass = Utils.classForName("org.apache.spark.repl.ExecutorClassLoader")
          .asInstanceOf[Class[_ <: ClassLoader]]
        val constructor = klass.getConstructor(classOf[SparkConf], classOf[String],
          classOf[ClassLoader], classOf[Boolean])
        constructor.newInstance(conf, classUri, parent, _userClassPathFirst)
      } catch {
        case _: ClassNotFoundException =>
          logError("Could not find org.apache.spark.repl.ExecutorClassLoader on classpath!")
          System.exit(1)
          null
      }
    } else {
      parent
    }
  }

  /**
   * Download any missing dependencies if we receive a new set of files and JARs from the
   * SparkContext. Also adds any new JARs we fetched to the class loader.
   */
  private def updateDependencies(newFiles: HashMap[String, Long], newJars: HashMap[String, Long]) {
    lazy val hadoopConf = SparkHadoopUtil.get.newConfiguration(conf)
    synchronized {
      // Fetch missing dependencies
      for ((name, timestamp) <- newFiles if currentFiles.getOrElse(name, -1L) < timestamp) {
        logInfo("Fetching " + name + " with timestamp " + timestamp)
        // Fetch file with useCache mode, close cache for local mode.
        Utils.fetchFile(name, new File(SparkFiles.getRootDirectory()), conf,
          env.securityManager, hadoopConf, timestamp, useCache = !isLocal)
        currentFiles(name) = timestamp
      }
      for ((name, timestamp) <- newJars) {
        val localName = name.split("/").last
        val currentTimeStamp = currentJars.get(name)
          .orElse(currentJars.get(localName))
          .getOrElse(-1L)
        if (currentTimeStamp < timestamp) {
          logInfo("Fetching " + name + " with timestamp " + timestamp)
          // Fetch file with useCache mode, close cache for local mode.
          Utils.fetchFile(name, new File(SparkFiles.getRootDirectory()), conf,
            env.securityManager, hadoopConf, timestamp, useCache = !isLocal)
          currentJars(name) = timestamp
          // Add it to our class loader
          val url = new File(SparkFiles.getRootDirectory(), localName).toURI.toURL
          if (!urlClassLoader.getURLs().contains(url)) {
            logInfo("Adding " + url + " to class loader")
            urlClassLoader.addURL(url)
          }
        }
      }
    }
  }

  private val heartbeatReceiverRef =
    RpcUtils.makeDriverRef(HeartbeatReceiver.ENDPOINT_NAME, conf, env.rpcEnv)

  /** Reports heartbeat and metrics for active tasks to the driver. */
  private def reportHeartBeat(): Unit = {
    // list of (task id, metrics) to send back to the driver
    val tasksMetrics = new ArrayBuffer[(Long, TaskMetrics)]()
    val curGCTime = computeTotalGcTime()

    for (taskRunner <- runningTasks.values().asScala) {
      if (taskRunner.task != null) {
        taskRunner.task.metrics.foreach { metrics =>
          metrics.updateShuffleReadMetrics()
          metrics.updateInputMetrics()
          metrics.setJvmGCTime(curGCTime - taskRunner.startGCTime)
          metrics.updateAccumulators()

          if (isLocal) {
            // JobProgressListener will hold an reference of it during
            // onExecutorMetricsUpdate(), then JobProgressListener can not see
            // the changes of metrics any more, so make a deep copy of it
            val copiedMetrics = Utils.deserialize[TaskMetrics](Utils.serialize(metrics))
            tasksMetrics += ((taskRunner.taskId, copiedMetrics))
          } else {
            // It will be copied by serialization
            tasksMetrics += ((taskRunner.taskId, metrics))
          }
        }
      }
    }

    val message = Heartbeat(executorId, tasksMetrics.toArray, env.blockManager.blockManagerId)
    try {
      val response = heartbeatReceiverRef.askWithRetry[HeartbeatResponse](message)
      if (response.reregisterBlockManager) {
        logInfo("Told to re-register on heartbeat")
        env.blockManager.reregister()
      }
    } catch {
      case NonFatal(e) => logWarning("Issue communicating with driver in heartbeater", e)
    }
  }

  /**
   * Schedules a task to report heartbeat and partial metrics for active tasks to driver.
   */
  private def startDriverHeartbeater(): Unit = {
    val intervalMs = conf.getTimeAsMs("spark.executor.heartbeatInterval", "10s")

    // Wait a random interval so the heartbeats don't end up in sync
    val initialDelay = intervalMs + (math.random * intervalMs).asInstanceOf[Int]

    val heartbeatTask = new Runnable() {
      override def run(): Unit = Utils.logUncaughtExceptions(reportHeartBeat())
    }
    heartbeater.scheduleAtFixedRate(heartbeatTask, initialDelay, intervalMs, TimeUnit.MILLISECONDS)
  }
}<|MERGE_RESOLUTION|>--- conflicted
+++ resolved
@@ -31,15 +31,10 @@
 import org.apache.spark._
 import org.apache.spark.broadcast.Broadcast
 import org.apache.spark.deploy.SparkHadoopUtil
-<<<<<<< HEAD
+import org.apache.spark.memory.TaskMemoryManager
 import org.apache.spark.scheduler.{DirectTaskResult, IndirectTaskResult, Task, FutureTaskInfo}
 import org.apache.spark.serializer.SerializerInstance
 import org.apache.spark.shuffle.{FetchFailedException, BaseShuffleHandle}
-=======
-import org.apache.spark.memory.TaskMemoryManager
-import org.apache.spark.scheduler.{DirectTaskResult, IndirectTaskResult, Task}
-import org.apache.spark.shuffle.FetchFailedException
->>>>>>> 6e101d2e
 import org.apache.spark.storage.{StorageLevel, TaskResultBlockId}
 import org.apache.spark.util._
 
@@ -266,11 +261,6 @@
     }
 
     override def run(): Unit = {
-<<<<<<< HEAD
-=======
-      val taskMemoryManager = new TaskMemoryManager(env.memoryManager, taskId)
-      val deserializeStartTime = System.currentTimeMillis()
->>>>>>> 6e101d2e
       Thread.currentThread.setContextClassLoader(replClassLoader)
       // TODO: Record the GC time (in TaskMetrics) from deserializing the task, when it's a
       //       future task.
@@ -361,7 +351,7 @@
 
     /** Runs the deserialized Task stored in `task`. */
     protected def runDeserializedTask(): Unit = {
-      val taskMemoryManager = new TaskMemoryManager(env.executorMemoryManager)
+      val taskMemoryManager = new TaskMemoryManager(env.memoryManager, taskId)
       execBackend.statusUpdate(taskId, TaskState.RUNNING, EMPTY_BYTE_BUFFER)
       task.setTaskMemoryManager(taskMemoryManager)
 
