/*
 * Licensed to the Apache Software Foundation (ASF) under one or more
 * contributor license agreements.  See the NOTICE file distributed with
 * this work for additional information regarding copyright ownership.
 * The ASF licenses this file to You under the Apache License, Version 2.0
 * (the "License"); you may not use this file except in compliance with
 * the License.  You may obtain a copy of the License at
 *
 *    http://www.apache.org/licenses/LICENSE-2.0
 *
 * Unless required by applicable law or agreed to in writing, software
 * distributed under the License is distributed on an "AS IS" BASIS,
 * WITHOUT WARRANTIES OR CONDITIONS OF ANY KIND, either express or implied.
 * See the License for the specific language governing permissions and
 * limitations under the License.
 */

package org.apache.spark

import java.io.File
import java.net.Socket

import scala.collection.mutable
import scala.util.Properties

import akka.actor.ActorSystem
import com.google.common.collect.MapMaker

import org.apache.spark.annotation.DeveloperApi
import org.apache.spark.api.python.PythonWorkerFactory
import org.apache.spark.broadcast.BroadcastManager
import org.apache.spark.metrics.MetricsSystem
import org.apache.spark.memory.{MemoryManager, StaticMemoryManager, UnifiedMemoryManager}
import org.apache.spark.network.BlockTransferService
import org.apache.spark.network.netty.NettyBlockTransferService
import org.apache.spark.rpc.{RpcEndpointRef, RpcEndpoint, RpcEnv}
import org.apache.spark.rpc.akka.AkkaRpcEnv
import org.apache.spark.scheduler.{OutputCommitCoordinator, LiveListenerBus, FutureTaskWaiter}
import org.apache.spark.scheduler.OutputCommitCoordinator.OutputCommitCoordinatorEndpoint
import org.apache.spark.serializer.Serializer
import org.apache.spark.shuffle.ShuffleManager
import org.apache.spark.storage._
import org.apache.spark.util.{AkkaUtils, RpcUtils, Utils}

/**
 * :: DeveloperApi ::
 * Holds all the runtime environment objects for a running Spark instance (either master or worker),
 * including the serializer, Akka actor system, block manager, map output tracker, etc. Currently
 * Spark code finds the SparkEnv through a global variable, so all the threads can access the same
 * SparkEnv. It can be accessed by SparkEnv.get (e.g. after creating a SparkContext).
 *
 * NOTE: This is not intended for external use. This is exposed for Shark and may be made private
 *       in a future release.
 */
@DeveloperApi
class SparkEnv (
    val executorId: String,
    private[spark] val rpcEnv: RpcEnv,
    _actorSystem: ActorSystem, // TODO Remove actorSystem
    val serializer: Serializer,
    val closureSerializer: Serializer,
    val cacheManager: CacheManager,
    val mapOutputTracker: MapOutputTracker,
    val shuffleManager: ShuffleManager,
    val broadcastManager: BroadcastManager,
    val blockTransferService: BlockTransferService,
    val blockManager: BlockManager,
    val securityManager: SecurityManager,
    val httpFileServer: HttpFileServer,
    val sparkFilesDir: String,
    val metricsSystem: MetricsSystem,
    val memoryManager: MemoryManager,
    val outputCommitCoordinator: OutputCommitCoordinator,
    val futureTaskWaiter: FutureTaskWaiter,
    val conf: SparkConf) extends Logging {

  // TODO Remove actorSystem
  @deprecated("Actor system is no longer supported as of 1.4.0", "1.4.0")
  val actorSystem: ActorSystem = _actorSystem

  private[spark] var isStopped = false
  private val pythonWorkers = mutable.HashMap[(String, Map[String, String]), PythonWorkerFactory]()

  // A general, soft-reference map for metadata needed during HadoopRDD split computation
  // (e.g., HadoopFileRDD uses this to cache JobConfs and InputFormats).
  private[spark] val hadoopJobMetadata = new MapMaker().softValues().makeMap[String, Any]()

  private var driverTmpDirToDelete: Option[String] = None

  private[spark] def stop() {

    if (!isStopped) {
      isStopped = true
      pythonWorkers.values.foreach(_.stop())
      Option(httpFileServer).foreach(_.stop())
      mapOutputTracker.stop()
      shuffleManager.stop()
      broadcastManager.stop()
      blockManager.stop()
      blockManager.master.stop()
      metricsSystem.stop()
      outputCommitCoordinator.stop()
      if (!rpcEnv.isInstanceOf[AkkaRpcEnv]) {
        actorSystem.shutdown()
      }
      rpcEnv.shutdown()

      // Unfortunately Akka's awaitTermination doesn't actually wait for the Netty server to shut
      // down, but let's call it anyway in case it gets fixed in a later release
      // UPDATE: In Akka 2.1.x, this hangs if there are remote actors, so we can't call it.
      // actorSystem.awaitTermination()

      // Note that blockTransferService is stopped by BlockManager since it is started by it.

      // If we only stop sc, but the driver process still run as a services then we need to delete
      // the tmp dir, if not, it will create too many tmp dirs.
      // We only need to delete the tmp dir create by driver, because sparkFilesDir is point to the
      // current working dir in executor which we do not need to delete.
      driverTmpDirToDelete match {
        case Some(path) => {
          try {
            Utils.deleteRecursively(new File(path))
          } catch {
            case e: Exception =>
              logWarning(s"Exception while deleting Spark temp dir: $path", e)
          }
        }
        case None => // We just need to delete tmp dir created by driver, so do nothing on executor
      }
    }
  }

  private[spark]
  def createPythonWorker(pythonExec: String, envVars: Map[String, String]): java.net.Socket = {
    synchronized {
      val key = (pythonExec, envVars)
      pythonWorkers.getOrElseUpdate(key, new PythonWorkerFactory(pythonExec, envVars)).create()
    }
  }

  private[spark]
  def destroyPythonWorker(pythonExec: String, envVars: Map[String, String], worker: Socket) {
    synchronized {
      val key = (pythonExec, envVars)
      pythonWorkers.get(key).foreach(_.stopWorker(worker))
    }
  }

  private[spark]
  def releasePythonWorker(pythonExec: String, envVars: Map[String, String], worker: Socket) {
    synchronized {
      val key = (pythonExec, envVars)
      pythonWorkers.get(key).foreach(_.releaseWorker(worker))
    }
  }
}

object SparkEnv extends Logging {
  @volatile private var env: SparkEnv = _

  private[spark] val driverActorSystemName = "sparkDriver"
  private[spark] val executorActorSystemName = "sparkExecutor"

  def set(e: SparkEnv) {
    env = e
  }

  /**
   * Returns the SparkEnv.
   */
  def get: SparkEnv = {
    env
  }

  /**
   * Returns the ThreadLocal SparkEnv.
   */
  @deprecated("Use SparkEnv.get instead", "1.2.0")
  def getThreadLocal: SparkEnv = {
    env
  }

  /**
   * Create a SparkEnv for the driver.
   */
  private[spark] def createDriverEnv(
      conf: SparkConf,
      isLocal: Boolean,
      listenerBus: LiveListenerBus,
      numCores: Int,
      mockOutputCommitCoordinator: Option[OutputCommitCoordinator] = None): SparkEnv = {
    assert(conf.contains("spark.driver.host"), "spark.driver.host is not set on the driver!")
    assert(conf.contains("spark.driver.port"), "spark.driver.port is not set on the driver!")
    val hostname = conf.get("spark.driver.host")
    val port = conf.get("spark.driver.port").toInt
    create(
      conf,
      SparkContext.DRIVER_IDENTIFIER,
      hostname,
      port,
      isDriver = true,
      isLocal = isLocal,
      numUsableCores = numCores,
      listenerBus = listenerBus,
      mockOutputCommitCoordinator = mockOutputCommitCoordinator
    )
  }

  /**
   * Create a SparkEnv for an executor.
   * In coarse-grained mode, the executor provides an actor system that is already instantiated.
   */
  private[spark] def createExecutorEnv(
      conf: SparkConf,
      executorId: String,
      hostname: String,
      port: Int,
      numCores: Int,
      isLocal: Boolean): SparkEnv = {
    val env = create(
      conf,
      executorId,
      hostname,
      port,
      isDriver = false,
      isLocal = isLocal,
      numUsableCores = numCores
    )
    SparkEnv.set(env)
    env
  }

  /**
   * Helper method to create a SparkEnv for a driver or an executor.
   */
  private def create(
      conf: SparkConf,
      executorId: String,
      hostname: String,
      port: Int,
      isDriver: Boolean,
      isLocal: Boolean,
      numUsableCores: Int,
      listenerBus: LiveListenerBus = null,
      mockOutputCommitCoordinator: Option[OutputCommitCoordinator] = None): SparkEnv = {

    // Listener bus is only used on the driver
    if (isDriver) {
      assert(listenerBus != null, "Attempted to create driver SparkEnv with null listener bus!")
    }

    val securityManager = new SecurityManager(conf)

    // Create the ActorSystem for Akka and get the port it binds to.
    val actorSystemName = if (isDriver) driverActorSystemName else executorActorSystemName
    val rpcEnv = RpcEnv.create(actorSystemName, hostname, port, conf, securityManager,
      clientMode = !isDriver)
    val actorSystem: ActorSystem =
      if (rpcEnv.isInstanceOf[AkkaRpcEnv]) {
        rpcEnv.asInstanceOf[AkkaRpcEnv].actorSystem
      } else {
        // Create a ActorSystem for legacy codes
        AkkaUtils.createActorSystem(actorSystemName, hostname, port, conf, securityManager)._1
      }

    // Figure out which port Akka actually bound to in case the original port is 0 or occupied.
    // In the non-driver case, the RPC env's address may be null since it may not be listening
    // for incoming connections.
    if (isDriver) {
      conf.set("spark.driver.port", rpcEnv.address.port.toString)
    } else if (rpcEnv.address != null) {
      conf.set("spark.executor.port", rpcEnv.address.port.toString)
    }

    // Put the number of usable cores in the conf
    conf.set("spark.numUsableCores", numUsableCores.toString)

    // Create an instance of the class with the given name, possibly initializing it with our conf
    def instantiateClass[T](className: String): T = {
      val cls = Utils.classForName(className)
      // Look for a constructor taking a SparkConf and a boolean isDriver, then one taking just
      // SparkConf, then one taking no arguments
      try {
        cls.getConstructor(classOf[SparkConf], java.lang.Boolean.TYPE)
          .newInstance(conf, new java.lang.Boolean(isDriver))
          .asInstanceOf[T]
      } catch {
        case _: NoSuchMethodException =>
          try {
            cls.getConstructor(classOf[SparkConf]).newInstance(conf).asInstanceOf[T]
          } catch {
            case _: NoSuchMethodException =>
              cls.getConstructor().newInstance().asInstanceOf[T]
          }
      }
    }

    // Create an instance of the class named by the given SparkConf property, or defaultClassName
    // if the property is not set, possibly initializing it with our conf
    def instantiateClassFromConf[T](propertyName: String, defaultClassName: String): T = {
      instantiateClass[T](conf.get(propertyName, defaultClassName))
    }

    val serializer = instantiateClassFromConf[Serializer](
      "spark.serializer", "org.apache.spark.serializer.JavaSerializer")
    logDebug(s"Using serializer: ${serializer.getClass}")

    val closureSerializer = instantiateClassFromConf[Serializer](
      "spark.closure.serializer", "org.apache.spark.serializer.JavaSerializer")

    def registerOrLookupEndpoint(
        name: String, endpointCreator: => RpcEndpoint):
      RpcEndpointRef = {
      if (isDriver) {
        logInfo("Registering " + name)
        rpcEnv.setupEndpoint(name, endpointCreator)
      } else {
        RpcUtils.makeDriverRef(name, conf, rpcEnv)
      }
    }

    val mapOutputTracker = if (isDriver) {
      new MapOutputTrackerMaster(conf)
    } else {
      new MapOutputTrackerWorker(conf)
    }

    // Have to assign trackerActor after initialization as MapOutputTrackerActor
    // requires the MapOutputTracker itself
    mapOutputTracker.trackerEndpoint = registerOrLookupEndpoint(MapOutputTracker.ENDPOINT_NAME,
      new MapOutputTrackerMasterEndpoint(
        rpcEnv, mapOutputTracker.asInstanceOf[MapOutputTrackerMaster], conf))

    // Let the user specify short names for shuffle managers
    val shortShuffleMgrNames = Map(
      "hash" -> "org.apache.spark.shuffle.hash.HashShuffleManager",
      "sort" -> "org.apache.spark.shuffle.sort.SortShuffleManager",
      "tungsten-sort" -> "org.apache.spark.shuffle.sort.SortShuffleManager")
    val shuffleMgrName = conf.get("spark.shuffle.manager", "sort")
    val shuffleMgrClass = shortShuffleMgrNames.getOrElse(shuffleMgrName.toLowerCase, shuffleMgrName)
    val shuffleManager = instantiateClass[ShuffleManager](shuffleMgrClass)

    val useLegacyMemoryManager = conf.getBoolean("spark.memory.useLegacyMode", false)
    val memoryManager: MemoryManager =
      if (useLegacyMemoryManager) {
        new StaticMemoryManager(conf, numUsableCores)
      } else {
        UnifiedMemoryManager(conf, numUsableCores)
      }

    val blockTransferService = new NettyBlockTransferService(conf, securityManager, numUsableCores)

    val blockManagerMaster = new BlockManagerMaster(registerOrLookupEndpoint(
      BlockManagerMaster.DRIVER_ENDPOINT_NAME,
      new BlockManagerMasterEndpoint(rpcEnv, isLocal, conf, listenerBus)),
      conf, isDriver)

    // NB: blockManager is not valid until initialize() is called later.
    val blockManager = new BlockManager(executorId, rpcEnv, blockManagerMaster,
      serializer, conf, memoryManager, mapOutputTracker, shuffleManager,
      blockTransferService, securityManager, numUsableCores)

    val broadcastManager = new BroadcastManager(isDriver, conf, securityManager)

    val cacheManager = new CacheManager(blockManager)

    val httpFileServer =
      if (isDriver) {
        val fileServerPort = conf.getInt("spark.fileserver.port", 0)
        val server = new HttpFileServer(conf, securityManager, fileServerPort)
        server.initialize()
        conf.set("spark.fileserver.uri", server.serverUri)
        server
      } else {
        null
      }

    val metricsSystem = if (isDriver) {
      // Don't start metrics system right now for Driver.
      // We need to wait for the task scheduler to give us an app ID.
      // Then we can start the metrics system.
      MetricsSystem.createMetricsSystem("driver", conf, securityManager)
    } else {
      // We need to set the executor ID before the MetricsSystem is created because sources and
      // sinks specified in the metrics configuration file will want to incorporate this executor's
      // ID into the metrics they report.
      conf.set("spark.executor.id", executorId)
      val ms = MetricsSystem.createMetricsSystem("executor", conf, securityManager)
      ms.start()
      ms
    }

    // Set the sparkFiles directory, used when downloading dependencies.  In local mode,
    // this is a temporary directory; in distributed mode, this is the executor's current working
    // directory.
    val sparkFilesDir: String = if (isDriver) {
      Utils.createTempDir(Utils.getLocalDir(conf), "userFiles").getAbsolutePath
    } else {
      "."
    }

    val outputCommitCoordinator = mockOutputCommitCoordinator.getOrElse {
      new OutputCommitCoordinator(conf, isDriver)
    }
    val outputCommitCoordinatorRef = registerOrLookupEndpoint("OutputCommitCoordinator",
      new OutputCommitCoordinatorEndpoint(rpcEnv, outputCommitCoordinator))
    outputCommitCoordinator.coordinatorRef = Some(outputCommitCoordinatorRef)

<<<<<<< HEAD
    val executorMemoryManager: ExecutorMemoryManager = {
      val allocator = if (conf.getBoolean("spark.unsafe.offHeap", false)) {
        MemoryAllocator.UNSAFE
      } else {
        MemoryAllocator.HEAP
      }
      new ExecutorMemoryManager(allocator)
    }

    val futureTaskWaiter = new FutureTaskWaiter(conf, blockManager, mapOutputTracker)

=======
>>>>>>> 6e101d2e
    val envInstance = new SparkEnv(
      executorId,
      rpcEnv,
      actorSystem,
      serializer,
      closureSerializer,
      cacheManager,
      mapOutputTracker,
      shuffleManager,
      broadcastManager,
      blockTransferService,
      blockManager,
      securityManager,
      httpFileServer,
      sparkFilesDir,
      metricsSystem,
      memoryManager,
      outputCommitCoordinator,
      futureTaskWaiter,
      conf)

    // Add a reference to tmp dir created by driver, we will delete this tmp dir when stop() is
    // called, and we only need to do it for driver. Because driver may run as a service, and if we
    // don't delete this tmp dir when sc is stopped, then will create too many tmp dirs.
    if (isDriver) {
      envInstance.driverTmpDirToDelete = Some(sparkFilesDir)
    }

    envInstance
  }

  /**
   * Return a map representation of jvm information, Spark properties, system properties, and
   * class paths. Map keys define the category, and map values represent the corresponding
   * attributes as a sequence of KV pairs. This is used mainly for SparkListenerEnvironmentUpdate.
   */
  private[spark]
  def environmentDetails(
      conf: SparkConf,
      schedulingMode: String,
      addedJars: Seq[String],
      addedFiles: Seq[String]): Map[String, Seq[(String, String)]] = {

    import Properties._
    val jvmInformation = Seq(
      ("Java Version", s"$javaVersion ($javaVendor)"),
      ("Java Home", javaHome),
      ("Scala Version", versionString)
    ).sorted

    // Spark properties
    // This includes the scheduling mode whether or not it is configured (used by SparkUI)
    val schedulerMode =
      if (!conf.contains("spark.scheduler.mode")) {
        Seq(("spark.scheduler.mode", schedulingMode))
      } else {
        Seq[(String, String)]()
      }
    val sparkProperties = (conf.getAll ++ schedulerMode).sorted

    // System properties that are not java classpaths
    val systemProperties = Utils.getSystemProperties.toSeq
    val otherProperties = systemProperties.filter { case (k, _) =>
      k != "java.class.path" && !k.startsWith("spark.")
    }.sorted

    // Class paths including all added jars and files
    val classPathEntries = javaClassPath
      .split(File.pathSeparator)
      .filterNot(_.isEmpty)
      .map((_, "System Classpath"))
    val addedJarsAndFiles = (addedJars ++ addedFiles).map((_, "Added By User"))
    val classPaths = (addedJarsAndFiles ++ classPathEntries).sorted

    Map[String, Seq[(String, String)]](
      "JVM Information" -> jvmInformation,
      "Spark Properties" -> sparkProperties,
      "System Properties" -> otherProperties,
      "Classpath Entries" -> classPaths)
  }
}<|MERGE_RESOLUTION|>--- conflicted
+++ resolved
@@ -406,20 +406,8 @@
       new OutputCommitCoordinatorEndpoint(rpcEnv, outputCommitCoordinator))
     outputCommitCoordinator.coordinatorRef = Some(outputCommitCoordinatorRef)
 
-<<<<<<< HEAD
-    val executorMemoryManager: ExecutorMemoryManager = {
-      val allocator = if (conf.getBoolean("spark.unsafe.offHeap", false)) {
-        MemoryAllocator.UNSAFE
-      } else {
-        MemoryAllocator.HEAP
-      }
-      new ExecutorMemoryManager(allocator)
-    }
-
     val futureTaskWaiter = new FutureTaskWaiter(conf, blockManager, mapOutputTracker)
 
-=======
->>>>>>> 6e101d2e
     val envInstance = new SparkEnv(
       executorId,
       rpcEnv,
